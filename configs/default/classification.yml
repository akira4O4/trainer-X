--- conflicted
+++ resolved
@@ -13,25 +13,16 @@
   max_epoch: 100
   print_freq: 10
   workflow: [ [ train, 1 ], [ val, 1 ] ]
-<<<<<<< HEAD
-#  scheduler_step_batch: false
   use_torch_2x_compile: true 
-
-=======
   amp: true
   accumulation_steps: 8 # if ==0 -> false
->>>>>>> 07865ebc
 
 model_config:
   model_name: shufflenet_v2_x1_0
   num_classes: 3
   pretrained: False
   model_path: ""
-<<<<<<< HEAD
   gpu: 1 # -1==cpu
-=======
-  gpu: -1 # -1==cpu
->>>>>>> 07865ebc
   strict: True
   map_location: cpu
 
