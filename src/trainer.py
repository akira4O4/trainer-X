import os
import math
import shutil
<<<<<<< HEAD
from typing import Union, List, Optional,Tuple
=======
from typing import Union, List, Optional, Tuple
>>>>>>> 07865ebc

import torch
import numpy as np
from tqdm import tqdm
from loguru import logger
from dataclasses import asdict
from torch.utils.data import DataLoader
from mlflow import log_metric, log_param, set_experiment

from utils.util import load_yaml, get_num_of_images, timer, get_time
from .task import Task, task_convert
from .args import ProjectArgs, TrainArgs, ModelArgs
from .builder import build_dir, init_seeds, init_backends_cudnn
from .builder import build_model, build_optimizer_wrapper, build_amp_optimizer_wrapper, build_loss, build_lr_scheduler
from .balanced_batch_sampler import BalancedBatchSampler
from .dataset import ClassificationDataset, SegmentationDataSet
from .transforms import ClassificationTransform, SegmentationTransform
from .model import Model
from .optim import AmpOptimWrapper, OptimWrapper
from .loss_forward import *
from .performance import calc_performance
from .data_logger import DataLogger


class Trainer:
    def __init__(self, config_path: str):

        self.config_path = config_path
        if not os.path.exists(config_path):
            logger.error(f'Can`t found the {config_path}.')
            exit()

        self.round_float_4 = lambda num: round(float(num), 4)
        self.round_float_8 = lambda num: round(float(num), 8)

        # Init Args
        self.config = load_yaml(config_path)
        self.project_args = ProjectArgs(**self.config['project_config'])
        self.train_args = TrainArgs(**self.config['train_config'])
        self.model_args = ModelArgs(**self.config['model_config'])
        self.optimizer_args = self.config['optimizer_config']
        self.lr_args = self.config['lr_config']
        self.loss_args = self.config['loss_config']

        if self.model_args.gpu == -1:
            logger.error('Current Is Not Support CPU Training.')
            exit()

        if self.train_args.accumulation_steps != 0:
            self.is_accumulation = True
        else:
            self.is_accumulation = False

        # Init workspace Env
        self.curr_exp_path: str = ''
        self.weights_dir = ''

        self.init_workspace()

        init_seeds(self.train_args.seed)
        init_backends_cudnn(self.train_args.deterministic)
        self.task = task_convert(self.project_args.task)

        # Build Model
        self.model: Model = None  # noqa
        self.init_model()

        # Build Optimizer
        # self.amp_optimizer_wrapper: AmpOptimWrapper = None  # noqa
        self.optimizer_wrapper: Union[OptimWrapper, AmpOptimWrapper] = None  # noqa
        self.init_optimizer()

        # Build Lr Scheduler
        self.curr_lr = 0
        self.lr_scheduler = None
        self.scheduler_step_in_batch = False
        self.init_lr_scheduler()

        # Init loss
        self.losses = {}
        self.loss_results = {
            'classification': [],
            'segmentation': []
        }
        self.losses_weights = []
        self.init_loss()

        self.classification_data_args: dict = self.config.get('classification_data_config')
        self.segmentation_data_args: dict = self.config.get('segmentation_data_config')

        # Init Classification And Segmentation Expand Rate
        self.cls_expanding_rate = 0
        self.seg_expanding_rate = 0
        self.init_expand_rate()

        self.total_step = 0
        # Init Classification Dataset And Dataloader
        if self.task == Task.MultiTask:
            self.classification_data_args['dataset']['train']['expanding_rate'] = self.cls_expanding_rate
            self.segmentation_data_args['dataset']['train']['expanding_rate'] = self.seg_expanding_rate

        if self.task in [Task.MultiTask, Task.CLS]:
            self.cls_train_dataset: ClassificationDataset = None  # noqa
            self.cls_val_dataset: ClassificationDataset = None  # noqa
            self.cls_train_dataloader: DataLoader = None  # noqa
            self.cls_val_dataloader: DataLoader = None  # noqa
            self.build_classification_dataset_and_dataloader()
            logger.success('Init Classification Dataset And Dataloader Done.')

        # Init Segmentation Dataset And Dataloader
        if self.task in [Task.MultiTask, Task.SEG]:
            self.seg_train_dataset: SegmentationDataSet = None  # noqa
            self.seg_val_dataset: SegmentationDataSet = None  # noqa
            self.seg_train_dataloader: DataLoader = None  # noqa
            self.seg_val_dataloader: DataLoader = None  # noqa
            self.build_segmentation_dataset_and_dataloader()
            logger.success('Init Segmentation Dataset And Dataloader Done.')

        if self.task == Task.MultiTask:
            self.total_step = min(len(self.cls_train_dataloader), len(self.seg_train_dataloader))
        elif self.task == Task.CLS:
            self.total_step = len(self.cls_train_dataloader)
        elif self.task == Task.SEG:
            self.total_step = len(self.seg_train_dataloader)

        self.check_num_of_classes()
        self.backup_config()

        self.train_logger = None
        self.val_logger = None

        self.training_top1_data_logger: DataLogger = None  # noqa
        self.training_topk_data_logger: DataLogger = None  # noqa
        self.training_miou_data_logger: DataLogger = None  # noqa

        self.val_top1_data_logger: DataLogger = None  # noqa
        self.val_topk_data_logger: DataLogger = None  # noqa
        self.val_miou_data_logger: DataLogger = None  # noqa

        self.classification_loss_data_logger: DataLogger = None  # noqa
        self.segmentation_loss_data_logger: DataLogger = None  # noqa

        self.init_logger()

        self.init_mlflow()
        logger.info('请使用MLFlow UI进行训练数据观察 -> [Terminal]: mlflow ui')

    def backup_config(self) -> None:
        shutil.copy(self.config_path, self.curr_exp_path)

    def init_mlflow(self) -> None:
        if self.project_args.mlflow_experiment_name == '':
            logger.info(f'MLFlow Experiment Name: Default.')
        else:
            set_experiment(self.project_args.mlflow_experiment_name)
            logger.info(f'MLFlow Experiment Name:{self.project_args.mlflow_experiment_name}.')

    def init_workspace(self) -> None:
        time = get_time()

        self.curr_exp_path = os.path.join(self.project_args.work_dir, 'runs', time)
        self.weights_dir = os.path.join(self.curr_exp_path, 'weights')

        build_dir(self.project_args.work_dir)
        build_dir(self.curr_exp_path)
        build_dir(self.weights_dir)

    def init_logger(self):
        self.training_top1_data_logger = DataLogger('Training Top1')
        self.training_topk_data_logger = DataLogger(f'Training Top{self.train_args.topk}')
        self.training_miou_data_logger = DataLogger('Training MIoU')

        self.val_top1_data_logger = DataLogger('Val Top1')
        self.val_topk_data_logger = DataLogger(f'Val Top{self.train_args.topk}')
        self.val_miou_data_logger = DataLogger('Val MIoU')

        self.classification_loss_data_logger = DataLogger('Classification Loss')
        self.segmentation_loss_data_logger = DataLogger('Segmentation Loss')

    def init_model(self) -> None:
        self.model = build_model(asdict(self.model_args))

    def init_optimizer(self) -> None:

        self.optimizer_args['params'] = self.model.parameters

        if self.train_args.amp:
            self.optimizer_wrapper = build_amp_optimizer_wrapper(**self.optimizer_args)
            logger.info('AMP is open.')
        else:
            self.optimizer_wrapper = build_optimizer_wrapper(**self.optimizer_args)
            logger.info('AMP is close')

    def init_lr_scheduler(self) -> None:
        self.scheduler_step_in_batch = self.lr_args.pop('scheduler_step_in_batch')
        if self.lr_args['name'] == 'LambdaLR':
            self.lr_args.update({
                'optimizer': self.optimizer_wrapper.optimizer,
                'lr_lambda': lambda epoch: 1 / (epoch / 4 + 1),
                'last_epoch': -1,
                'verbose': False
            })

        elif self.lr_args['name'] == 'CosineAnnealingWarmRestarts':
            self.lr_args.update({
                'optimizer': self.optimizer_wrapper.optimizer,
            })
        else:
            ...

        self.lr_scheduler = build_lr_scheduler(**self.lr_args)

    def init_expand_rate(self) -> None:
        if self.task == Task.MultiTask:
            self.cls_expanding_rate, self.seg_expanding_rate = self.calc_expand_rate()
            logger.info(f'cls dataset expanding rate: x{self.cls_expanding_rate}')
            logger.info(f"seg dataset expanding rate: x{self.seg_expanding_rate}")

    def calc_expand_rate(self) -> Tuple[int, int]:
        # expanding data
        cls_train_num_of_images = get_num_of_images(self.classification_data_args['dataset']['train']['root'])
        seg_train_num_of_images = get_num_of_images(self.segmentation_data_args['dataset']['train']['root'])

        cls_expanding_rate = 1
        seg_expanding_rate = 1
        if cls_train_num_of_images > seg_train_num_of_images:
            difference = cls_train_num_of_images - seg_train_num_of_images
            cls_expanding_rate = 0
        else:
            difference = seg_train_num_of_images - cls_train_num_of_images
            seg_expanding_rate = 0

        cls_expanding_rate *= math.ceil(difference / cls_train_num_of_images)
        seg_expanding_rate *= math.ceil(difference / seg_train_num_of_images)

        log_param('cls data expanding rate', cls_expanding_rate)
        log_param('seg data expanding rate', seg_expanding_rate)

        return cls_expanding_rate, seg_expanding_rate

    def build_classification_dataset_and_dataloader(self) -> None:
        # Add transform
        # Train transform

        classification_transform = ClassificationTransform()

        self.classification_data_args['dataset']['train'][
            'transform'] = classification_transform.image_transform
        self.classification_data_args['dataset']['train'][
            'target_transform'] = classification_transform.target_transform

        # Val transform
        self.classification_data_args['dataset']['val'][
            'transform'] = classification_transform.normalize_transform
        self.classification_data_args['dataset']['val'][
            'target_transform'] = classification_transform.target_transform

        # Build Dataset
        self.cls_train_dataset = ClassificationDataset(**self.classification_data_args['dataset']['train'])
        self.cls_val_dataset = ClassificationDataset(**self.classification_data_args['dataset']['val'])
        self.cls_train_dataset.save_label_to_id_map(
            os.path.join(self.curr_exp_path, 'cls_id_to_label.txt'),
            self.cls_train_dataset.labels_to_idx
        )

        # BalancedBatchSampler
        if self.classification_data_args['dataloader']['train']['batch_sampler'] == 'BalancedBatchSampler':
            batch_sampler = BalancedBatchSampler(
                torch.tensor(self.cls_train_dataset.targets),
                n_classes=self.model.num_classes,
                n_samples=math.ceil(
                    self.classification_data_args['dataloader']['train']['batch_size'] / self.model.num_classes
                )
            )
            self.classification_data_args['dataloader']['train'].update({
                'shuffle': False,
                'batch_size': 1,
                'drop_last': False,
                'sampler': None,
                'batch_sampler': batch_sampler
            })

        # Build Dataloader
        self.cls_train_dataloader = DataLoader(
            dataset=self.cls_train_dataset,
            **self.classification_data_args['dataloader']['train']
        )
        self.cls_val_dataloader = DataLoader(
            dataset=self.cls_val_dataset,
            **self.classification_data_args['dataloader']['val']
        )

    def build_segmentation_dataset_and_dataloader(self) -> None:
        # Add transform
        segmentation_transform = None
        if self.segmentation_data_args['dataset']['train'].get('transform_resize') is not None:
            segmentation_transform = SegmentationTransform(
                resize_wh=self.segmentation_data_args['dataset']['train']['wh']
            )
        else:
            segmentation_transform = SegmentationTransform()

        # Train transform
        self.segmentation_data_args['dataset']['train'][
            'transform'] = segmentation_transform.image_transform
        self.segmentation_data_args['dataset']['train'][
            'target_transform'] = segmentation_transform.target_transform

        # Val transform
        self.segmentation_data_args['dataset']['val'][
            'transform'] = segmentation_transform.image_transform
        self.segmentation_data_args['dataset']['val'][
            'target_transform'] = segmentation_transform.target_transform

        # Build Dataset
        self.seg_train_dataset = SegmentationDataSet(**self.segmentation_data_args['dataset']['train'])
        self.seg_val_dataset = SegmentationDataSet(**self.segmentation_data_args['dataset']['val'])
        self.seg_train_dataset.save_label_to_id_map(
            os.path.join(self.curr_exp_path, 'seg_id_to_label.txt'),
            self.seg_train_dataset.labels_to_idx
        )

        # Build Dataloader
        self.seg_train_dataloader = DataLoader(
            dataset=self.seg_train_dataset,
            **self.segmentation_data_args['dataloader']['train']
        )
        self.seg_val_dataloader = DataLoader(
            dataset=self.seg_val_dataset,
            **self.segmentation_data_args['dataloader']['val']
        )

    def check_num_of_classes(self) -> None:
        if self.task in [Task.MultiTask, Task.CLS]:
            if self.model.num_classes != len(self.cls_train_dataset.labels):
                logger.error(
                    f'model num_classes:{self.model.num_classes}!=num of dataset labels:{len(self.cls_train_dataset.labels)}')
                exit()
        if self.task in [Task.MultiTask, Task.SEG]:
            if self.model.mask_classes != len(self.seg_train_dataset.labels):
                logger.error(
                    f'model mask_classes:{self.model.mask_classes}!=num of dataset labels:{len(self.seg_train_dataset.labels)}')
                exit()

    def init_loss(self):

        if self.task in [Task.MultiTask, Task.CLS]:
            self.losses.update({'classification': []})  # noqa

        if self.task in [Task.MultiTask, Task.SEG]:
            self.losses.update({'segmentation': []})  # noqa

        self.losses_weights = self.loss_args.pop('loss_weights')

        args: dict
        for loss_type, loss_config in self.loss_args.items():
            for name, args in loss_config.items():
                if name == 'PeriodLoss':
                    args.update({
                        'device': self.model.device
                    })
                self.losses[loss_type].append(build_loss(name, **args))

        if not self.losses:
            logger.error('Loss is empty.')
            return

    def forward_with_train(self, images: torch.Tensor) -> Union[torch.Tensor, List[torch.Tensor]]:

        if images is None:
            logger.error('Images is None')
            raise

        if not self.model.training:
            self.model.train()

        model_output = self.model(images)

        return model_output

    def forward_with_val(self, images: torch.Tensor) -> Union[torch.Tensor, List[torch.Tensor]]:

        if images is None:
            logger.error('Images is None')
            raise

        if self.model.training:
            self.model.eval()

        with torch.no_grad():
            model_output = self.model(images)

        return model_output

    def move_to_device(self, data: torch.Tensor) -> torch.Tensor:
        if self.model.device != torch.device('cpu'):
            return data.cuda(self.model.device, non_blocking=True)
        return data

    def run(self):
        while self.train_args.epoch < self.train_args.max_epoch:
            # n*train -> k*val -> n*train->...
            for i, flow in enumerate(self.train_args.workflow):
                mode, epochs = flow
                run_one_epoch = getattr(self, mode)

                for _ in range(epochs):
                    if self.train_args.epoch >= self.train_args.max_epoch:
                        break

                    run_one_epoch()  # train() or val()

                    if mode == 'train':
                        self.train_args.epoch += 1
                        log_metric('Epoch', self.train_args.epoch)

                    elif mode == 'val':
                        best_weight_info = {}

                        if self.task in [Task.MultiTask, Task.CLS]:
                            best_weight_info.update({
                                'Top1#': self.round_float_4(self.val_top1_data_logger.avg)
                            })

                        if self.task in [Task.MultiTask, Task.SEG]:
                            best_weight_info.update({
                                'MIoU#': self.round_float_4(self.val_miou_data_logger.avg)
                            })

                        self.model.save_checkpoint(
                            save_path=self.weights_dir,
                            epoch=self.train_args.epoch,
                            lr=self.curr_lr,
                            optimizer_state_dict=self.optimizer_wrapper.state_dict(),
                            model_info=best_weight_info
                        )

                        self.val_top1_data_logger.reset()
                        self.val_topk_data_logger.reset()
                        self.val_miou_data_logger.reset()

    @timer
    def train(self):

        if not self.model.training:
            self.model.train()

        self.optimizer_wrapper.step()
        self.curr_lr = self.round_float_8(self.optimizer_wrapper.lr[0])
        log_metric('Lr', self.curr_lr)

        dataloaders = []
        if self.task in [Task.CLS, Task.MultiTask]:
            dataloaders.append(self.cls_train_dataloader)
        if self.task in [Task.SEG, Task.MultiTask]:
            dataloaders.append(self.seg_train_dataloader)

        # Update lr
        if self.scheduler_step_in_batch is False:
            self.lr_scheduler.step()

        datas: tuple
        for curr_step, datas in enumerate(zip(*dataloaders)):
            if self.task == Task.MultiTask:
                cls_data, seg_data = datas
            else:
                cls_data = seg_data = datas[0]  # cls or seg training

            input_data = None
            loss_results = {}  # [loss_res1,loss_res2,...]

            # curr_task=classification or segmentation
            for loss_type in self.loss_args.keys():

                # Get the classification data or segmentation data
                if loss_type == Task.CLS.value:
                    input_data = cls_data
                elif loss_type == Task.SEG.value:
                    input_data = seg_data

                loss_type = task_convert(loss_type)

                # Move to device
                images, targets = input_data
                images = self.move_to_device(images)
                targets = self.move_to_device(targets)

                # AMP training
                if self.train_args.amp:
                    with self.optimizer_wrapper.optim_context():
                        model_output = self.forward_with_train(images)

                # Loss forward
                # loss1->loss2->...
                loss_runner: BaseLossRunner
                for loss_runner in self.losses[loss_type.value]:
                    loss_runner.model_output = model_output
                    loss_runner.targets = targets

                    if self.train_args.amp:
                        with self.optimizer_wrapper.optim_context():
                            loss_val = loss_runner.forward()  # noqa

                    assert not torch.any(torch.isnan(loss_val))
                    loss_results.update({loss_runner.loss_name: loss_val})

                training_performance: dict = calc_performance(
                    loss_type,
                    self.train_args.topk,
                    self.model_args.mask_classes,
                    model_output,
                    targets
                )
                if loss_type == Task.CLS:
                    self.training_top1_data_logger.update(training_performance['top1'])
                    self.training_topk_data_logger.update(training_performance['topk'])
                if loss_type == Task.SEG:
                    self.training_miou_data_logger.update(training_performance['miou'])

            self.update_training_performance_to_mlflow('batch_size')

            # Update optimizer
            loss_sum = self.loss_sum(loss_results)

            if self.is_accumulation:
                loss_sum = loss_sum / self.train_args.accumulation_steps
                self.optimizer_wrapper.loss_backward(loss_sum)

                if (curr_step + 1) % self.train_args.accumulation_steps == 0:
                    self.optimizer_wrapper.step_update_zero()
            else:
                self.optimizer_wrapper.backward_step_update_zero(loss_sum)

            self.update_training_loss_to_mlflow(loss_results, 'batch_size')
            log_metric('Sum of Loss', self.to_constant(loss_sum))

            # Update lr
            if self.scheduler_step_in_batch is True:
                self.lr_scheduler.step(self.train_args.epoch + curr_step / self.total_step)

            # Easy info display
            if curr_step % self.train_args.print_freq == 0:
                print(
                    f'🚀[Training] Epoch:[{self.train_args.epoch}/{self.train_args.max_epoch}] '
                    f'Step:[{curr_step}/{self.total_step}]...'
                )

        self.update_training_performance_to_mlflow('epoch')
        self.update_training_loss_to_mlflow(batch_or_epoch='epoch')
        self.training_top1_data_logger.reset()
        self.training_topk_data_logger.reset()
        self.training_miou_data_logger.reset()

    @timer
    def val(self):

        if self.model.training:
            self.model.eval()

        for task in self.loss_args.keys():
            task = task_convert(task)

            if task == Task.SEG:
                self.segmentation_val()
                print(f'Segmentation Val MIoU(Avg): {self.round_float_4(self.val_miou_data_logger.avg)}')

            elif task == Task.CLS:
                self.classification_val()
                print(
                    f'Classification Val Top1(Avg): {self.round_float_4(self.val_top1_data_logger.avg)} '
                    f'Top{self.train_args.topk}(Avg): {self.round_float_4(self.val_topk_data_logger.avg)}'
                )

    def classification_val(self) -> None:

        for data in tqdm(self.cls_val_dataloader):
            images, targets = data
            images = self.move_to_device(images)
            targets = self.move_to_device(targets)

            model_output = self.forward_with_val(images)
            performance: dict = calc_performance(
                task=Task.CLS,
                topk=self.train_args.topk,
                model_output=model_output,
                targets=targets
            )
            self.val_top1_data_logger.update(performance['top1'])
            self.val_topk_data_logger.update(performance['topk'])

        log_metric('Val Epoch Top1', self.val_top1_data_logger.avg)
        log_metric(f'Val Epoch Top{self.train_args.topk}', self.val_topk_data_logger.avg)

    def segmentation_val(self) -> None:
        for data in tqdm(self.seg_val_dataloader):
            images, targets = data
            images = self.move_to_device(images)
            targets = self.move_to_device(targets)

            model_output = self.forward_with_val(images)
            performance: dict = calc_performance(
                task=Task.SEG,
                model_output=model_output,
                targets=targets,
                mask_classes=self.model.mask_classes
            )
            self.val_miou_data_logger.update(performance['miou'])

        log_metric('Val Epoch MIoU', self.val_miou_data_logger.avg)

    def update_training_loss_to_mlflow(
            self,
            loss_results: Optional[dict] = None,
            batch_or_epoch: Optional[str] = None
    ) -> None:
        if batch_or_epoch == 'batch_size':

            for k, v in loss_results.items():
                loss_results[k] = self.round_float_8(self.to_constant(v))

            for kv, weight in zip(loss_results.items(), self.losses_weights):
                loss_name, loss_val = kv
                loss_results[loss_name] = loss_val * weight

            for loss_type, loss_item in self.loss_args.items():
                for loss_name, loss_params in self.loss_args[loss_type].items():

                    if task_convert(loss_type) == Task.CLS:
                        self.classification_loss_data_logger.update(loss_results[loss_name])
                    elif task_convert(loss_type) == Task.SEG:
                        self.segmentation_loss_data_logger.update(loss_results[loss_name])

                    log_metric(f'Batch {loss_name}', loss_results[loss_name])

        elif batch_or_epoch == 'epoch':
            log_metric('Classification Total Loss', self.classification_loss_data_logger.avg)
            log_metric('Segmentation Total Loss', self.segmentation_loss_data_logger.avg)

    def update_training_performance_to_mlflow(self, batch_size_or_epoch: str = 'batch_size') -> None:
        if batch_size_or_epoch == 'batch_size':
            log_metric('Training Batch Top1', self.training_top1_data_logger.curr_val)
            log_metric(f'Training Batch Top{self.train_args.topk}', self.training_topk_data_logger.curr_val)
            log_metric('Training Batch MIoU', self.training_miou_data_logger.curr_val)
        else:
            log_metric('Training Epoch Top1', self.training_top1_data_logger.avg)
            log_metric(f'Training Epoch Top{self.train_args.topk}', self.training_topk_data_logger.avg)
            log_metric('Training Epoch MIoU', self.training_miou_data_logger.avg)

    def loss_sum(self, loss_results: dict) -> torch.Tensor:

        if len(loss_results) != len(self.losses_weights):
            logger.error('len(loss_result)!=len(self.losses_weights)')

        ret = 0
        for kv, weight in zip(loss_results.items(), self.losses_weights):
            loss_name, loss_val = kv
            ret += loss_val * weight

        return ret  # noqa

    @staticmethod
    def to_constant(x: Union[np.float32, np.float64, torch.Tensor, np.ndarray]):
        if isinstance(x, np.ndarray):
            return x.tolist()
        elif isinstance(x, np.float64) or isinstance(x, np.float32):
            return x.item()
        elif isinstance(x, torch.Tensor):
            return x.tolist()
        else:
            return x<|MERGE_RESOLUTION|>--- conflicted
+++ resolved
@@ -1,11 +1,7 @@
 import os
 import math
 import shutil
-<<<<<<< HEAD
-from typing import Union, List, Optional,Tuple
-=======
 from typing import Union, List, Optional, Tuple
->>>>>>> 07865ebc
 
 import torch
 import numpy as np
@@ -497,6 +493,8 @@
                 if self.train_args.amp:
                     with self.optimizer_wrapper.optim_context():
                         model_output = self.forward_with_train(images)
+                else:
+                    model_output = self.forward_with_train(images)
 
                 # Loss forward
                 # loss1->loss2->...
@@ -508,6 +506,8 @@
                     if self.train_args.amp:
                         with self.optimizer_wrapper.optim_context():
                             loss_val = loss_runner.forward()  # noqa
+                    else:
+                        loss_val = loss_runner.forward()  # noqa
 
                     assert not torch.any(torch.isnan(loss_val))
                     loss_results.update({loss_runner.loss_name: loss_val})
