--- conflicted
+++ resolved
@@ -20,13 +20,10 @@
     max_epoch: int = 0
     print_freq: int = 10
     workflow: list = field(default_factory=list)
-<<<<<<< HEAD
     torch_2x_compile: bool = False
-=======
     amp: bool = True
     accumulation_steps: Optional[int] = 0
 
->>>>>>> 07865ebc
 
 @dataclass
 class ModelArgs:
